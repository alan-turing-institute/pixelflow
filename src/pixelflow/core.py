--- conflicted
+++ resolved
@@ -167,13 +167,7 @@
             properties=features,
             extra_properties=custom,
         )
-<<<<<<< HEAD
-
-        # convert features to dataframe
-        features_df=pd.DataFrame(features_dat)
-=======
         features_df = pd.DataFrame(features_dat)
->>>>>>> 21fd54b7
 
     # If image is ZYX then use regionprops_3D
     elif dim_labels == "ZYX":
