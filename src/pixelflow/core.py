"""Core functions for the pixelflow package."""

import dataclasses
import importlib
import functools
import os
import warnings
import re
import glob

from typing import Callable, Optional, Union
from skimage.measure import label, regionprops_table
from porespy.metrics import regionprops_3D, props_to_DataFrame

import numpy as np
import numpy.typing as npt
import pandas as pd

import rasterio

# from rasterio.plot import reshape_as_image
import geopandas as gpd
from rasterio.features import rasterize

# import matplotlib.pyplot as plt

Numeric = Union[int, float]


class PixelflowImportWarning(UserWarning):
    """Warning for missing packages."""


class PixelflowMaskWarning(UserWarning):
    """Warning for empty masks."""


def pixelflow_custom(
    func: Optional[Callable] = None,
    *,
    channel_mask: tuple[int, ...] = (...),
    scale: tuple[float, ...] = (...),
    requires_package: Optional[str] = None,
    **kwargs,
) -> Callable:
    """Pixelflow custom analysis function decorator.

    Parameters
    ----------
    func : callable
        The analysis function to be wrapped
    channel_mask : tuple
        The channels to be masked in the image.

    """

    if func is None:
        return functools.partial(
            pixelflow_custom,
            channel_mask=channel_mask,
            scale=scale,
            requires_package=requires_package,
            **kwargs,
        )

    if requires_package is not None:
        module_spec = importlib.util.find_spec(requires_package)
        if module_spec is None:
            warnings.warn(
                f"Package {requires_package} is not installed.", PixelflowImportWarning
            )

    @functools.wraps(func)
    def wrapper(mask: npt.NDArray, image: npt.NDArray, **kwargs) -> Callable:
        # some internal logic, here just checks that we have at least a 2D image
        assert mask.ndim >= 2
        # assert image.ndim == mask.ndim

        return func(mask, image, **kwargs)

    return wrapper


class PixelflowLambda(functools.partial):
    """Custom partial lambda function to wrap analysis modules.

    Usage
    -----
    >>> pf_lambda = PixelflowLambda(analysis_func, some_kwarg=10)
    """

    @property
    def __name__(self) -> str:
        return self.func.__name__


@dataclasses.dataclass
class PixelflowResult:
    """Result container with additional `reduce` functionality
    and the ability to output the features as a .csv file."""

    features: pd.DataFrame
    image_intensity: Optional[npt.NDArray] = None

    def count(self) -> int:
        """Return the number of objects in the image."""
        return len(self.features)

    def sum(self, feature_name: str) -> Numeric:
        """Return the sum of the named feature across all objects."""
        return np.sum(self.features[feature_name])

    def __repr__(self) -> str:
        return repr(self.features)

    def _repr_html_(self) -> str:
        return self.features.to_html()

    def to_csv(self, path: os.PathLike, **kwargs) -> None:
        """Output the features dataframe as a .csv file."""
        self.features.to_csv(path, **kwargs)


def pixelflow(
    masks: npt.NDArray | str,
    images: Optional[npt.NDArray | str] = None,
    *,
    features: Optional[tuple[str]] = None,
    custom: Optional[Callable] = None,
    dim_labels: Optional[str] = None,
    labelled: bool = False,
    img_coords: Optional[tuple[float]] = None,
    spacing: Optional[tuple[float]] = None,
) -> PixelflowResult:
    """Simple wrapper around `regionprops` to be extended or replaced.

    Parameters
    ----------
    mask : array, filepath or directory
        The segmentation mask to be analysed either as an array (Required for 3D),
        an image file (JPEG/TIFF/GEOTIFF), an ESRI shapefile or a directory
        containing any of the above.
        The objects must be distinguished
        from the background, but do not need to be labelled. If there are no
        objects in the mask, the function will return None.

    image : array, filepath or directory, optional
        An image (array, JPEG/TIFF/GEOTIFF), or directory containing an
        equal number of images the same size and dimensions as the mask.
        If present, features such as maximum image intensity can be
        calculated, and the objects can be segmented from the image.
    features : tuple, optional
        Currently accepts all the features in regionprops
        (https://scikit-image.org/docs/stable/api/skimage.measure.html#skimage.measure.regionprops)
        for 2D / 3D images and the features in regionprops_3D
        (https://porespy.org/modules/generated/generated/porespy.metrics.regionprops_3D.html)
        for 3D images
    custom : tuple, optional
        A custom function to be applied to the image. It accepts the mask / image
        arguments
    dim_labels : str, optional
        Dimension labels for the mask. Currently accepts YX or ZYX. Will be
        guessed based on mask dimensions if not supplied.
    labelled : bool
        Whether the individual objects in the mask are labelled. If not,
        they will be labelled using `skimage.measure.label`. Defaults to False.
    img_coords : tuple, optional
        The coordinates of the image in chosen units in the format
        (top, left, bottom, right), which will be used to calculate the
        pixel size
    spacing : tuple, optional
        The pixel size in the chosen units

    Returns
    -------
    result : PixelflowResult
        A wrapped dataframe with additional functionality.

    Notes
    -----
    Things to consider:
    * ND arrays, perhaps we want to process successive images using the
        same functions (e.g. TYX) where T represents time but the functions
        operate on YX images
    * Inputs other than a segmentation mask, e.g. bounding boxes, regions
    * Distributing the task across cores/gpus for performance
    * Anisotropic scales in the image data
    * Using other inputs such as xarray, dask or pytorch tensors
    * Interfaces with scivision models
    * A progress bar for user feedback
    * Utility functions such as:
        * Image padding to take care of edges
        * Supplying different image channels to different functions
    """
<<<<<<< HEAD
    # set up output list
    results = []
    # load the data (file_list and crs_list not currently used but
    # may be useful in future)
    if images is not None:
        mask_list, image_list, file_list, crs_list = load_data(masks, images, spacing)
    else:
        mask_list, file_list, crs_list = load_data(masks, images, spacing)
=======
    # cast mask to int to remove type ambiguity (e.g. bool, float)
    mask = mask.astype("int")
>>>>>>> 3fa0e08c

    # iterate over masks
    for it, mask in enumerate(mask_list):
        # Get corresponding image if provided
        if "image_list" in locals():
            image = image_list[it]
        else:
            image = None

        # check if mask contains any objects
        if mask.max() - mask.min() == 0:
            warnings.warn("The mask doesn't contain any objects.", PixelflowMaskWarning)
            return None

        if dim_labels is None:
            if mask.ndim == 2:
                dim_labels = "YX"
                print("YX image detected")
            elif mask.ndim == 3:
                dim_labels = "ZYX"
                print("ZYX image detected")
            else:
                raise ValueError("Image must be YX or ZYX, check mask.ndim")

        # check dim_labels matches mask.ndim
        if len(dim_labels) != mask.ndim:
            raise ValueError("dim_labels doesn't match mask dimensions")

        # check if image is labelled
        mask = mask if labelled else label(mask)

        # if image coordinates are supplied calculate spacing and origin
        if spacing is None:
            if img_coords is not None:
                spacing = calc_spacing(img_coords, mask)
            else:
                spacing = (1,) * mask.ndim

        if any(val == 0 for val in spacing):
            raise ValueError(f"Spacing cannot be zero: {spacing}")

        # add warning for spacing and custom functions
        if any(val != 1 for val in spacing) and custom is not None:
            warnings.warn("Spacing may not work as expected for custom functions.")

        # If image is YX then use regionprops_table
        if dim_labels == "YX":
            if features is None:
                features = (
                    "label",
                    "bbox",
                    "centroid",
                    "area",
                    "major_axis_length",
                    "eccentricity",
                    "orientation",
                    "solidity",
                )
            features_dat = regionprops_table(
                mask,
                image,
                properties=features,
                extra_properties=custom,
                spacing=spacing,
            )
            features_df = pd.DataFrame(features_dat)

        # If image is ZYX then use regionprops_3D
        elif dim_labels == "ZYX":
            features_2d = ("label",)
            features_3d = (
                "label",
                "bbox_volume",
                "convex_volume",
                "sphericity",
                "surface_area",
                "volume",
                "border",
                "inscribed_sphere",
                "skeleton",
                "slices",
                "surface_mesh_simplices",
                "surface_mesh_vertices",
            )
            # if image_intensity is requested calculate it through regionprops_table
            if features is not None:
                features_3d = tuple(set(features).intersection(features_3d))
                features_2d += tuple(set(features).difference(features_3d))
            # calculate the regionprops features
            features_dat = regionprops_table(
                mask,
                image,
                properties=features_2d,
                extra_properties=custom,
                spacing=spacing,
            )
            features_df = pd.DataFrame(features_dat)

            # calculate the 3D features
            features_dat3d = regionprops_3D(mask)
            features_df3d = props_to_DataFrame(features_dat3d)

            # filter the dataframe to only include the requested features
            features_df3d = features_df3d[
                features_df3d.columns.intersection(features_3d)
            ]

            # convert volume columns to correct spacing
            px_vol = np.prod(spacing)
            if px_vol != 1:
                # multiply the volume columns by the pixel volumne
                vol_col = features_df3d.columns.str.contains("volume")
                if vol_col.any():
                    features_df3d.loc[:, vol_col] *= px_vol

                # multiply the surface area columns by pixel area
                vol_sa = features_df3d.columns.str.contains("surface_area")
                if vol_sa.any():
                    if len(np.unique(spacing)) == 1:
                        features_df3d.loc[:, vol_sa] *= spacing[0] ** 2
                    else:
                        raise NotImplementedError(
                            "surface_area supports isotropic spacings only"
                        )

                # give error if trying to calculate sphericity for anisotropic images
                vol_sp = features_df3d.columns.str.contains("sphericity")
                if vol_sp.any():
                    if len(np.unique(spacing)) != 1:
                        raise NotImplementedError(
                            "sphericity supports isotropic spacings only"
                        )

            # combine the regionprops and 3D features
            features_df = pd.merge(features_df, features_df3d)

        else:
            raise ValueError("Image type unsupported, expected 'YX' or 'ZYX'")

        pf_result = PixelflowResult(features=features_df)

        # If image_intensity is requested, extract it
        if features is not None and "image_intensity" in features:
            features_img = pf_result.features.pop("image_intensity")
            pf_result.image_intensity = features_img

        results.append(pf_result)

    if len(results) > 1:
        return results
    return pf_result


def calc_spacing(
    coords: tuple[float],
    mask: npt.NDArray,
) -> tuple[float]:
    """Calculate the pixel size for the image in the chosen units.

    Parameters
    ----------
    coords : tuple
        The coordinates of the image in chosen units in the format
        (top, left, bottom, right) for a 2D image
    mask : array

    Returns
    -------
    spacing : tuple
        The pixel size in the chosen units
    """

    # calculate the spacing based on corner coords and number of pixels for each dim
    spacing = tuple(
        round(abs((coords[i] - coords[i + mask.ndim]) / mask.shape[i]), 10)
        for i in range(mask.ndim)
    )

    # check if coords are small enough for issues when rounding to 10 decimal places
    if any(val < 1e-8 for val in spacing):
        warnings.warn(
            "Small pixel size may cause rounding errors, consider using finer units."
        )

    # return a tuple of the spacing
    return spacing


def calc_coords(
    in_coords: pd.DataFrame,
    coord_bound: tuple[float],
    spacing: tuple[float],
) -> pd.DataFrame:
    """Convert the coordinates from the pixel inputs to the desired units.

    Parameters
    ----------
    in_coords : tuple
        The coordinates to convert
    coord_bound : tuple
        The corner coordinates of the object in chosen units
        in the format of a bbox (top, left, bottom, right) for a 2D image
    spacing : tuple
        The pixel size in the chosen units

    Returns
    -------
    out_coords : tuple
    """

    # calculate the number of dimensions
    ndim = len(spacing)
    out_coords = [
        None,
    ] * ndim

    # for each dimension
    for i in range(ndim):
        # check whether the coordinate system increases or decreases for that dimension
        if coord_bound[i] < coord_bound[i + ndim]:
            # calculate the rescaled coordinates
            out_coords[i] = coord_bound[i] + in_coords.iloc[:, i] * spacing[i]
        else:
            out_coords[i] = coord_bound[i] - in_coords.iloc[:, i] * spacing[i]

    return tuple(out_coords)


# %
def load_data(
    mask, image: Optional[tuple] = None, spacing: Optional[tuple[float]] = None
):
    """load mask(s) and/or image(s) from various sources
        Handles (lists of) numpy arrays, JPEG, TIFF, GeoTIFF, ESRI Shapefiles
        Shapefiles are converted by rasterization
        If passing shapefile required img to be GeoTIFF with matching CRS
        If passed a directory, loads all files in that directory
            - NB this may not be tractable for large datasets.
        Only works for 2D data

    Parameters
    ----------
    image : array, list of arrays or str, optional
        image(s) or path to image file(s)
        The coordinates to convert
    mask : array, list of arrays or str, optional
        mask(s) or path to mask file(s)
    spacing : tuple, optional
        Only needed when shapefile mask passed without img
        The pixel size for rasterization in the crs units

    Returns
    -------
    mask_array : list of npt.ndarray
        mask(s) in array format
    img_array : list of npt.ndarray
        image(s) in array format
    file_list : list
        mask file names to be associated with output df
    crs : list
        EPSG codes defining CRS of source data

    dev ambitions:
    *Add 3D functionality for raster imports
    *crop to ROI (either bbox or vector mask)
    *Reproject mismatched data if both have valid EPSG
    *Inherit labels from shapefile (/vector) data if present
        as 'ID' column

    """

    # list of supported file types (to be added to as implemented)
    f_types = [".jpg", ".jpeg", ".tif", ".tiff", ".shp"]

    # mask
    if isinstance(mask, np.ndarray):
        mask_array = [mask]
        mask_crs_list = [None]
        f_list = [None]
    elif os.path.isfile(mask):
        mask_array, mask_crs = load_and_convert_to_array(mask, spacing)
        mask_array = [mask_array]
        mask_crs_list = [mask_crs]
        f_list = [mask]
    elif os.path.isdir(mask):
        mask_array = []
        mask_crs_list = []
        f_list = []
        for f in f_types:
            f_list = f_list + glob.glob(mask + "/*" + f)
        f_list = sort_nicely(f_list)

        for file in f_list:
            mask_arr, mask_crs = load_and_convert_to_array(file, spacing)
            mask_array.append(mask_arr)
            mask_crs_list.append(mask_crs)

    # strip paths from file names in file list
    file_list = []
    if f_list[0] is not None:
        for f in f_list:
            file_list.append(os.path.split(f)[1])

    # img
    if image is not None:
        if isinstance(image, np.ndarray):
            img_array = [image]
            img_crs_list = [None]
        elif os.path.isfile(image):
            img_array, img_crs = load_and_convert_to_array(image, spacing)
            img_array = [img_array]
            img_crs_list = [img_crs]
        elif os.path.isdir(image):
            img_array = []
            img_crs_list = []
            f_list_i = []
            for f in f_types:
                f_list_i = f_list_i + glob.glob(image + "/*" + f)
            f_list_i = sort_nicely(f_list_i)
            assert len(f_list_i) == len(
                f_list
            ), "Images supplied but number does not match number of masks"

            for file in f_list_i:
                img_arr, img_crs = load_and_convert_to_array(file, spacing)
                img_array.append(img_arr)
                img_crs_list.append(img_crs)

        # Check image and mask shapes agree in XY dimensions
        for i, m in enumerate(mask_array):
            assert m.shape[0:2] == img_array[i].shape[0:2], (
                "mask and image shapes index " + str(i) + " do not agree"
            )

        # Check CRS of images and masks agree where mask has a crs
        for i, c in enumerate(mask_crs_list):
            assert c == img_crs_list[i], (
                "CRS definitions for mask and image at index "
                + str(i)
                + " do not match"
            )

        # TODO - reproject-warp image to match mask if mismatch found

        return mask_array, img_array, file_list, mask_crs_list
    return mask_array, file_list, mask_crs_list


def load_and_convert_to_array(filepath, spacing):
    """load a mask or image from file
        Handles JPEG, TIFF, GeoTIFF, ESRI Shapefiles
        Shapefiles are converted by rasterization

     Parameters
     ----------
    filepath:  str
         path to file
     spacing : tuple, Optional except for shapefiles
         Pixel sizes in y and x dimensions for rasterization
         in the crs units, which are assumed to be metres rather than degrees

     Returns
     -------
     img_array : npt.NDArray
         image in array format
     mask_crs : int
         int representation of EPSG code defining the CRS
         If absent = None
    """
    # Find file extension
    _, file_extension = os.path.splitext(filepath.lower())
    # load according to filetype
    if file_extension in (".jpeg", ".jpg"):
        img = rasterio.open(filepath)
        img_array = img.read().transpose(1, 2, 0)
        img.close()
        mask_crs = None
        return np.squeeze(img_array), mask_crs

    if file_extension in (".tif", ".tiff"):
        with rasterio.open(filepath) as src:
            img_array = src.read().transpose(1, 2, 0)
            # try to get crs info
            try:
                mask_crs = src.crs.to_epsg()
            except rasterio.errors.CRSError:
                mask_crs = None

            img_array = np.clip(img_array, 0, 255).astype(np.uint8)
        return np.squeeze(img_array), mask_crs

    if file_extension == ".shp":
        # First check that a valid spacing has been provided
        assert (
            spacing is not None
        ), "Conversion from vector requires spacing to be defined, no spacing supplied"
        # Read shapefile
        gdf = gpd.read_file(filepath)
        # try to get crs
        try:
            mask_crs = gdf.crs.to_epsg()
        except rasterio.errors.CRSError:
            mask_crs = None
        # Create a blank raster to rasterize shapefile onto
        # TODO - currently assumes CRS units are metres
        height = int(np.ceil((gdf.total_bounds[2] - gdf.total_bounds[0]) / spacing[0]))
        width = int(np.ceil((gdf.total_bounds[3] - gdf.total_bounds[1]) / spacing[1]))

        # raster = np.zeros((height, width))
        # Rasterize the shapefile onto the blank raster
        # TODO inherit labels from shapefile if present
        img_array = rasterize(
            shapes=gdf.geometry,
            out_shape=(height, width),
            transform=rasterio.transform.from_bounds(*gdf.total_bounds, width, height),
            fill=0,
            dtype=np.uint8,
        )
        return np.squeeze(img_array), mask_crs
    raise ValueError("Unsupported file format")


def tryint(s):
    try:
        return int(s)
    except ValueError:
        return s


def alphanum_key(s):
    """Turn a string into a list of string and number chunks.
    "z23a" -> ["z", 23, "a"]
    """
    return [tryint(c) for c in re.split("([0-9]+)", s)]


def sort_nicely(ls):
    """Sort the given list in the way that humans expect."""
    ls.sort(key=alphanum_key)
    return ls


# %%
# mask = "C:/Users/benevans/OneDrive/OneDrive - NERC/Documents/Repos/Pixelflow/pixelflow/data/masks"  # noqa
# image = "C:/Users/benevans/OneDrive/OneDrive - NERC/Documents/Repos/Pixelflow/pixelflow/data/images"  # noqa
# %%
# mask = "C:/Users/benevans/OneDrive/OneDrive - NERC/Documents/Repos/Pixelflow/pixelflow/data/masks/Iceberg_Example_5F90.tif"  # noqa
# image='C:/Users/benevans/OneDrive/OneDrive - NERC/Documents/Repos/Pixelflow/pixelflow/data/images' # noqa<|MERGE_RESOLUTION|>--- conflicted
+++ resolved
@@ -192,7 +192,6 @@
         * Image padding to take care of edges
         * Supplying different image channels to different functions
     """
-<<<<<<< HEAD
     # set up output list
     results = []
     # load the data (file_list and crs_list not currently used but
@@ -201,10 +200,6 @@
         mask_list, image_list, file_list, crs_list = load_data(masks, images, spacing)
     else:
         mask_list, file_list, crs_list = load_data(masks, images, spacing)
-=======
-    # cast mask to int to remove type ambiguity (e.g. bool, float)
-    mask = mask.astype("int")
->>>>>>> 3fa0e08c
 
     # iterate over masks
     for it, mask in enumerate(mask_list):
@@ -213,6 +208,9 @@
             image = image_list[it]
         else:
             image = None
+
+        # cast mask to int to remove type ambiguity (e.g. bool, float)
+        mask = mask.astype("int")
 
         # check if mask contains any objects
         if mask.max() - mask.min() == 0:
