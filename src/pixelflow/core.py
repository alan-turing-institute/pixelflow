import dataclasses
import importlib
import functools
import os
import warnings

from typing import Callable, Optional, Union
from skimage.measure import label, regionprops_table
from porespy.metrics import regionprops_3D, props_to_DataFrame

import numpy as np
import numpy.typing as npt
import pandas as pd


Numeric = Union[int, float]


class PixelflowImportWarning(UserWarning):
    pass


def pixelflow_custom(
    func: Optional[Callable] = None,
    *,
    channel_mask: tuple[int, ...] = (...),
    scale: tuple[float, ...] = (...),
    requires_package: Optional[str] = None,
    **kwargs,
) -> Callable:
    """Pixelflow custom analysis function decorator.

    Parameters
    ----------
    func : callable
        The analysis function to be wrapped
    channel_mask : tuple
        The channels to be masked in the image.

    """

    if func is None:
        return functools.partial(
            pixelflow_custom,
            channel_mask=channel_mask,
            scale=scale,
            requires_package=requires_package,
            **kwargs,
        )

    if requires_package is not None:
        module_spec = importlib.util.find_spec(requires_package)
        if module_spec is None:
            warnings.warn(
                f"Package {requires_package} is not installed.", PixelflowImportWarning
            )

    @functools.wraps(func)
    def wrapper(mask: npt.NDArray, image: npt.NDArray, **kwargs) -> Callable:
        # some internal logic, here just checks that we have at least a 2D image
        assert mask.ndim >= 2
        # assert image.ndim == mask.ndim

        return func(mask, image, **kwargs)

    return wrapper


class PixelflowLambda(functools.partial):
    """Custom partial lambda function to wrap analysis modules.

    Usage
    -----
    >>> pf_lambda = PixelflowLambda(analysis_func, some_kwarg=10)
    """

    @property
    def __name__(self) -> str:
        return self.func.__name__


@dataclasses.dataclass
class PixelflowResult:
    """Result container with additional `reduce` functionality."""

    features: pd.DataFrame
    image_intensity: Optional[npt.NDArray] = None

    def count(self) -> int:
        """Return the number of objects in the image."""
        return len(self.features)

    def sum(self, feature_name: str) -> Numeric:
        """Return the sum of the named feature across all objects."""
        return np.sum(self.features[feature_name])

    def __repr__(self) -> str:
        return repr(self.features)

    def _repr_html_(self) -> str:
        return self.features.to_html()

    def to_csv(self, path: os.PathLike, **kwargs) -> None:
        """Output the features dataframe as a .csv file."""
        self.features.to_csv(path, **kwargs)


def pixelflow(
    mask: npt.NDArray,
    image: Optional[npt.NDArray] = None,
    *,
    features: Optional[tuple[str]] = None,
    custom: Optional[Callable] = None,
    dim_labels: Optional[str] = None,
<<<<<<< HEAD
    **kwargs,
=======
    labelled: bool = False,
>>>>>>> de906401
) -> PixelflowResult:
    """Simple wrapper around `regionprops` to be extended or replaced.

    Parameters
    ----------
    mask : array
    image : array, optional
    features : tuple, optional
    custom : tuple, optional
    dim_labels : str, optional
        Dimension labels for the mask. Currently accepts YX or ZYX. Will be
        guessed if not supplied.
    labelled : bool
        Whether the individual objects in the mask are labelled. If not,
        they will be labelled using `skimage.measure.label`. Defaults to False.

    Returns
    -------
    result : PixelflowResult
        A wrapped dataframe with additional functionality.

    Notes
    -----
    Things to consider:
    * ND arrays, perhaps we want to process successive images using the
        same functions (e.g. TYX) where T represents time but the functions
        operate on YX images
    * Inputs other than a segmentation mask, e.g. bounding boxes, regions
    * Distributing the task across cores/gpus for performance
    * Anisotropic scales in the image data
    * Using other inputs such as xarray, dask or pytorch tensors
    * Interfaces with scivision models
    * A progress bar for user feedback
    * Utility functions such as:
        * Image padding to take care of edges
        * Supplying different image channels to different functions
    """

    if dim_labels is None:
        if mask.ndim == 2:
            dim_labels = "YX"
            print("YX image detected")
        elif mask.ndim == 3:
            dim_labels = "ZYX"
            print("ZYX image detected")
        else:
            raise ValueError("Image must be YX or ZYX, check mask.ndim")

    # check dim_labels matches mask.ndim
    if len(dim_labels) != mask.ndim:
        raise ValueError("dim_labels doesn't match mask dimensions")

    # check if image is labelled
    mask = mask if labelled else label(mask)

    # If image is YX then use regionprops_table
    if dim_labels == "YX":
        features_dat = regionprops_table(
            mask,
            image,
            properties=features,
            extra_properties=custom,
            **kwargs,
        )
        features_df = pd.DataFrame(features_dat)

    # If image is ZYX then use regionprops_3D
    elif dim_labels == "ZYX":
        features_2d = ("label", "bbox", "centroid")
        # if image_intensity is requested calculate it through regionprops_table
        if features is not None:
            features_2d += tuple(set(features).intersection({"image_intensity"}))
            features_3d = tuple(set(features).difference({"image_intensity"}))

        # calculate the regionprops features
        features_dat = regionprops_table(
            mask,
            image,
            properties=features_2d,
            extra_properties=custom,
            **kwargs,
        )
        features_df = pd.DataFrame(features_dat)

        # calculate the 3D features
        features_dat3d = regionprops_3D(mask)
        features_df3d = props_to_DataFrame(features_dat3d)

        # if only certain features are requested, then filter the dataframe
        if features is not None:
            features_df3d = features_df3d[list(features_3d)]
        # combine the regionprops and 3D features
        features_df = pd.merge(features_df, features_df3d)

    else:
        raise ValueError("Image type unsupported, expected 'YX' or 'ZYX'")

    pf_result = PixelflowResult(features=features_df)

    # If image_intensity is requested, extract it
    if features is not None and "image_intensity" in features:
        features_img = pf_result.features.pop("image_intensity")
        pf_result.image_intensity = features_img

    return pf_result<|MERGE_RESOLUTION|>--- conflicted
+++ resolved
@@ -112,11 +112,8 @@
     features: Optional[tuple[str]] = None,
     custom: Optional[Callable] = None,
     dim_labels: Optional[str] = None,
-<<<<<<< HEAD
+    labelled: bool = False,
     **kwargs,
-=======
-    labelled: bool = False,
->>>>>>> de906401
 ) -> PixelflowResult:
     """Simple wrapper around `regionprops` to be extended or replaced.
 
